--- conflicted
+++ resolved
@@ -50,20 +50,13 @@
                 warmupIterations: Int,
                 iterations: Int,
                 keepEvery: Int = 1)(implicit rng: RNG,
-<<<<<<< HEAD
                                     sampleable: Sampleable[T, V]): List[V] = {
     val fn = sampleable.prepare(value, density.variables)
     sampler
       .sample(density, warmupIterations, iterations, keepEvery)
       .map { array =>
-        fn(array)._2
-=======
-                                    sampleable: Sampleable[T, V]): List[V] =
-    toStream(sampler, warmupIterations)
-      .take(iterations)
-      .sliding(1, keepEvery)
-      .map(_.head.apply())
-      .toList
+        fn(array)
+      }
 
   def sampleWithDiagnostics[V](sampler: Sampler,
                                warmupIterations: Int,
@@ -74,31 +67,18 @@
     val fn = sampleable.prepare(value, density.variables)
     val samples = 1.to(chains).par.map { _ =>
       sampler
-        .sample(density, warmupIterations)
-        .take(iterations)
+        .sample(density, warmupIterations, iterations, keepEvery)
         .map { s =>
           (s.parameters, fn(s.parameters))
         }
-        .toList
-    }
-    val allSamples = samples.toList.flatMap { chain =>
+    }.toList
+    val allSamples = samples.flatMap { chain =>
       chain.map(_._2)
     }
-    val diagnostics = Sampler.diagnostics(samples.toList.map { chain =>
+    val diagnostics = Sampler.diagnostics(samples.map { chain =>
       chain.map(_._1)
     })
     (allSamples, diagnostics)
-  }
-
-  def toStream[V](sampler: Sampler, warmupIterations: Int)(
-      implicit rng: RNG,
-      sampleable: Sampleable[T, V]): Stream[() => V] = {
-    val fn = sampleable.prepare(value, density.variables)
-    sampler.sample(density, warmupIterations).map { s =>
-      { () =>
-        fn(s.parameters)
->>>>>>> 0bb8d16c
-      }
   }
 
   val density: Real =
