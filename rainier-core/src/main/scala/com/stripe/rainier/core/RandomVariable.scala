package com.stripe.rainier.core

import com.stripe.rainier.compute._
import com.stripe.rainier.sampler._

/**
  * The main probability monad used in Rainier for constructing probabilistic programs which can be sampled
  */
class RandomVariable[+T](val value: T, val targets: Set[Target]) {

  def flatMap[U](fn: T => RandomVariable[U]): RandomVariable[U] = {
    val rv = fn(value)
    new RandomVariable(rv.value, targets ++ rv.targets)
  }

  def map[U](fn: T => U): RandomVariable[U] =
    new RandomVariable(fn(value), targets)

  def zip[U](other: RandomVariable[U]): RandomVariable[(T, U)] =
    for {
      t <- this
      u <- other
    } yield (t, u)

  def condition(fn: T => Real): RandomVariable[T] =
    for {
      t <- this
      _ <- RandomVariable.fromDensity(fn(t))
    } yield t

  def record()(implicit rng: RNG): Recording =
    record(Sampler.Default.iterations)

  def record(iterations: Int)(implicit rng: RNG): Recording =
    record(Sampler.Default.sampler,
           Sampler.Default.warmupIterations,
           iterations)

  def record(sampler: Sampler,
             warmupIterations: Int,
             iterations: Int,
             keepEvery: Int = 1)(implicit rng: RNG): Recording = {
    val posteriorParams = Sampler
      .sample(density, sampler, warmupIterations, iterations, keepEvery)
    Recording(posteriorParams.map(_.toList))
  }

  def replay[V](recording: Recording)(implicit rng: RNG,
                                      tg: ToGenerator[T, V]): List[V] = {
    val fn = tg(value).prepare(targetGroup.variables)
    recording.samples.map(fn)
  }

  def replay[V](recording: Recording, iterations: Int)(
      implicit rng: RNG,
      tg: ToGenerator[T, V]): List[V] = {
    val fn = tg(value).prepare(targetGroup.variables)
    val sampledParams = RandomVariable(
      Categorical.list(recording.samples).generator).sample(iterations)
    sampledParams.map(fn)
  }

  def sample[V]()(implicit rng: RNG, tg: ToGenerator[T, V]): List[V] =
    sample(Sampler.Default.iterations)

  def sample[V](iterations: Int)(implicit rng: RNG,
                                 tg: ToGenerator[T, V]): List[V] =
    sample(Sampler.Default.sampler,
           Sampler.Default.warmupIterations,
           iterations)

  def sample[V](
      sampler: Sampler,
      warmupIterations: Int,
      iterations: Int,
      keepEvery: Int = 1)(implicit rng: RNG, tg: ToGenerator[T, V]): List[V] = {
    val fn = tg(value).prepare(targetGroup.variables)
    Sampler
      .sample(density, sampler, warmupIterations, iterations, keepEvery)
      .map { array =>
        fn(array)
      }
  }

  def sampleWithDiagnostics[V](sampler: Sampler,
                               chains: Int,
                               warmupIterations: Int,
                               iterations: Int,
                               parallel: Boolean = true,
                               keepEvery: Int = 1)(
      implicit rng: RNG,
      tg: ToGenerator[T, V]): (List[V], List[Diagnostics]) = {
    val fn = tg(value).prepare(targetGroup.variables)
    val range = if (parallel) 1.to(chains).par else 1.to(chains)
    val samples =
      range.map { _ =>
        Sampler
          .sample(density(), sampler, warmupIterations, iterations, keepEvery)
          .map { array =>
            (array, fn(array))
          }
      }.toList
    val allSamples = samples.flatMap { chain =>
      chain.map(_._2)
    }
    val diagnostics = Sampler.diagnostics(samples.map { chain =>
      chain.map(_._1)
    })
    (allSamples, diagnostics)
  }

  lazy val targetGroup = TargetGroup(targets)
  lazy val dataFn =
    Compiler.default.compileTargets(targetGroup, true, 4)

  def density() =
    new DensityFunction {
      val nVars = targetGroup.variables.size
      val inputs = new Array[Double](dataFn.numInputs)
      val globals = new Array[Double](dataFn.numGlobals)
      val outputs = new Array[Double](dataFn.numOutputs)
      def update(vars: Array[Double]): Unit = {
        System.arraycopy(vars, 0, inputs, 0, nVars)
        dataFn(inputs, globals, outputs)
      }
      def density = outputs(0)
      def gradient(index: Int) = outputs(index + 1)
    }

  //this is really just here to allow destructuring in for{}
  def withFilter(fn: T => Boolean): RandomVariable[T] =
    if (fn(value))
      this
    else
      RandomVariable(value, Real.zero.log)

  def toGenerator[U](
      implicit tg: ToGenerator[T, U]): RandomVariable[Generator[U]] =
    new RandomVariable(tg(value), targets)

<<<<<<< HEAD
  def writeGraph(path: String, maybeInline: Boolean = false): Unit = {
    val v = new Viz
    val (reals, placeholders) =
      if (maybeInline) {
        val (base, batched) = Target.merge(targets)
        (base :: batched.map(_.real), batched.map(_.placeholders))
      } else {
        (targets.map(_.real), targets.map(_.placeholders).filterNot(_.isEmpty))
      }
    placeholders.foreach { ph =>
      v.registerPlaceholders(ph)
    }
    reals.foreach { r =>
      v.traverse(r)
    }
    v.gv.write(path)
=======
  def writeGraph(path: String, gradient: Boolean = false): Unit = {
    val gradVars = if (gradient) targetGroup.variables else Nil
    val tuples = ("base", targetGroup.base, Map.empty[Variable, Array[Double]]) ::
      targetGroup.batched.zipWithIndex.map {
      case (b, i) =>
        (s"target$i", b.real, b.placeholders)
    }
    RealViz(tuples, gradVars).write(path)
  }

  def writeIRGraph(path: String,
                   gradient: Boolean = false,
                   methodSizeLimit: Option[Int] = None): Unit = {
    val tuples =
      (("base", targetGroup.base) ::
        targetGroup.batched.zipWithIndex.map {
        case (b, i) => (s"target$i" -> b.real)
      })

    RealViz
      .ir(tuples, targetGroup.variables, gradient, methodSizeLimit)
      .write(path)
>>>>>>> fade1e07
  }
}

/**
  * The main probability monad used in Rainier for constructing probabilistic programs which can be sampled
  */
object RandomVariable {
  def apply[A](a: A, density: Real): RandomVariable[A] =
    new RandomVariable(a, Set(Target(density)))

  def apply[A](a: A): RandomVariable[A] =
    apply(a, Real.zero)

  def fromDensity(density: Real): RandomVariable[Unit] =
    apply((), density)

  def traverse[A](rvs: Seq[RandomVariable[A]]): RandomVariable[Seq[A]] = {

    def go(accum: RandomVariable[Seq[A]], rv: RandomVariable[A]) = {
      for {
        v <- rv
        vs <- accum
      } yield v +: vs
    }

    rvs
      .foldLeft[RandomVariable[Seq[A]]](apply(Seq[A]())) {
        case (accum, elem) => go(accum, elem)
      }
      .map(_.reverse)
  }

  def fill[A](k: Int)(fn: => RandomVariable[A]): RandomVariable[Seq[A]] =
    traverse(List.fill(k)(fn))

  def fit[T, L](lh: L, value: T)(
      implicit ev: L <:< Likelihood[T]): RandomVariable[L] =
    new RandomVariable(lh, Set(ev(lh).target(value)))

  def fit[T, L](lh: L, seq: Seq[T])(
      implicit ev: L <:< Likelihood[T]): RandomVariable[L] =
    new RandomVariable(lh, Set(ev(lh).sequence(seq)))
}<|MERGE_RESOLUTION|>--- conflicted
+++ resolved
@@ -138,24 +138,6 @@
       implicit tg: ToGenerator[T, U]): RandomVariable[Generator[U]] =
     new RandomVariable(tg(value), targets)
 
-<<<<<<< HEAD
-  def writeGraph(path: String, maybeInline: Boolean = false): Unit = {
-    val v = new Viz
-    val (reals, placeholders) =
-      if (maybeInline) {
-        val (base, batched) = Target.merge(targets)
-        (base :: batched.map(_.real), batched.map(_.placeholders))
-      } else {
-        (targets.map(_.real), targets.map(_.placeholders).filterNot(_.isEmpty))
-      }
-    placeholders.foreach { ph =>
-      v.registerPlaceholders(ph)
-    }
-    reals.foreach { r =>
-      v.traverse(r)
-    }
-    v.gv.write(path)
-=======
   def writeGraph(path: String, gradient: Boolean = false): Unit = {
     val gradVars = if (gradient) targetGroup.variables else Nil
     val tuples = ("base", targetGroup.base, Map.empty[Variable, Array[Double]]) ::
@@ -178,7 +160,6 @@
     RealViz
       .ir(tuples, targetGroup.variables, gradient, methodSizeLimit)
       .write(path)
->>>>>>> fade1e07
   }
 }
 
