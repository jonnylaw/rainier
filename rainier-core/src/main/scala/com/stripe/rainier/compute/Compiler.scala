--- conflicted
+++ resolved
@@ -11,30 +11,7 @@
     }
   }
 
-<<<<<<< HEAD
-  def compileTargets(targets: Iterable[Target],
-                     gradient: Boolean,
-                     batchBits: Int): (Seq[Variable], DataFunction) = {
-    val (base, batched) = Target.merge(targets)
-    val variables =
-      batched
-        .foldLeft(RealOps.variables(base)) {
-          case (set, target) =>
-            set ++ target.variables
-        }
-        .toList
-        .sortBy(_.param.sym.id)
-
-    val df = compileTargets(base, batched, variables, gradient, batchBits)
-    (variables, df)
-  }
-
-  def compileTargets(base: Real,
-                     batched: List[Target],
-                     variables: List[Variable],
-=======
   def compileTargets(targets: TargetGroup,
->>>>>>> fade1e07
                      gradient: Boolean,
                      batchBits: Int): DataFunction = {
     val gradVars = if (gradient) targets.variables else Nil
